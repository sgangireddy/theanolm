#!/usr/bin/env python3
# -*- coding: utf-8 -*-
"""A module that implements the BasicLayer class, a base class for all layers.
"""

from abc import abstractmethod, ABCMeta
import logging

import theano.tensor as tensor

from theanolm.backend import Parameters
from theanolm.network.weightfunctions import random_matrix, matrix_from_value

class BasicLayer(object, metaclass=ABCMeta):
    """Superclass for Neural Network Layers
    """

    def __init__(self, layer_options, network, profile=False):
        """Saves some attributes that are common to all layers.

        :type layer_options: dict
        :param layer_options: dictionary of layer options

        :type network: Network
        :param network: the network object creating this layer

        :type profile: bool
        :param profile: if set to True, creates a Theano profile object
        """

        self.name = layer_options['name']
        self._input_layers = layer_options['input_layers']
        self._params = Parameters()
        self._devices = layer_options['devices']

        if 'size' in layer_options:
            self.output_size = int(layer_options['size'])
        else:
            self.output_size = \
                sum([x.output_size for x in self._input_layers])

        if 'activation' in layer_options:
            activation = layer_options['activation']
        else:
            activation = 'tanh'
        if activation == 'tanh':
            self._activation = tensor.tanh
        elif activation == 'relu':
            self._activation = tensor.nnet.relu
        elif activation == 'leakyrelu':
            self._activation = lambda x: tensor.nnet.relu(x, 0.3)
        else:
            raise InputError("Unsupported activation function: {}"
                             .format(activation))

        if 'reverse_time' in layer_options:
            self._reverse_time = bool(layer_options['reverse_time'])
        else:
            self._reverse_time = False

<<<<<<< HEAD
        logging.debug("- %s name=%s inputs=[%s] size=%d depth=%d%s "
                      "activation=%s devices=[%s]",
=======
        logging.debug("- %s name=%s inputs=[%s] size=%d%s devices=[%s]",
>>>>>>> 0a979649
                      self.__class__.__name__,
                      self.name,
                      ', '.join([x.name for x in self._input_layers]),
                      self.output_size,
                      ' reverse,' if self._reverse_time else '',
                      activation,
                      ', '.join([str(x) for x in self._devices]))

        self._network = network
        self._profile = profile

    @abstractmethod
    def create_structure(self):
        """Creates the symbolic graph of this layer.

        Sets self.output to a symbolic matrix that describes the output of this
        layer.
        """

        assert False

    def get_state(self, state):
        """Pulls parameter values from Theano shared variables.

        If there already is a parameter in the state, it will be replaced, so it
        has to have the same number of elements.

        :type state: h5py.File
        :param state: HDF5 file for storing the neural network parameters
        """

        self._params.get_state(state)

    def set_state(self, state):
        """Sets the values of Theano shared variables.

        :type state: h5py.File
        :param state: HDF5 file that contains the neural network parameters
        """

        self._params.set_state(state)

    def num_params(self):
        """Returns the number of parameters in this layer.

        This method is used just for reporting the number of parameters in the
        model. Normally there is just one set of parameters.

        :rtype: int
        :returns: the number of parameters used by the layer
        """

        return self._params.total_size

    def get_variables(self):
        """Returns a dictionary of the shared variables.

        This function is used by the optimizers to create optimization
        parameters that are specific to network parameters, and compute
        gradients with regard to the parameters. Normally there is just one set
        of parameters.

        :rtype: dict
        :returns: mapping from parameter path to Theano shared variables
        """

        return self._params.get_variables()

    def _param_path(self, param_name, device=None):
        """Returns the HDF5 path used to address a parameter.

        :type param_name: str
        :param param_name: name of a parameter within this layer

        :type device: str
        :param device: ``None`` for parameters that reside on the default device
                       only; otherwise returns the path used to address the part
                       of the parameter that resides on the given device

        :rtype: str
        :returns: full path of the parameter in a HDF5 file.
        """

        result = 'layers/' + self.name + '/' + param_name
        if device is not None:
            result += '/' + device
        return result

    def _get_param(self, param_name, device=None):
        """Returns a Theano tensor variable by parameter name.

        :type param_name: str
        :param param_name: name of a parameter within the layer

        :type device: str
        :param device: ``None`` for parameters that reside on the default device
                       only; otherwise returns the part of the parameter that
                       resides on the given device

        :rtype: Variable
        :returns: the corresponding tensor variable
        """

        return self._params[self._param_path(param_name, device)]

    def _init_weight(self, param_name, shape, scale=None, count=1,
                     split_to_devices=False):
        """Generates a weight matrix from “standard normal” distribution.

        If ``shape`` contains two dimensions that match, generates an orthogonal
        matrix. In that case scale is ignored. Orthogonal weights are useful for
        two reasons:

        1. Multiplying by an orthogonal weight preserves the norm of the
           input vector, which should help avoid exploding and vanishing
           gradients.
        2. The row and column vectors are orthonormal to one another, which
           should help avoid two vectors learning to produce the same features.

        If ``count`` is specified, creates a concatenation of several similar
        submatrices (same shape but different content).

        If ``split_to_devices`` is set to ``True``, splits the weight to equal
        parts on the last dimension, and creates one parameter for each device.
        If also ``count`` is specified, each device will have an equal part of
        every submatrix.

        :type shape: list or tuple of ints
        :param shape: sizes of the weight dimensions; normally the first one is
                      the dimensionality of the input data and the second one is
                      the dimensionality of the output data

        :type scale: float
        :param scale: if other than ``None``, the matrix will be scaled by this
                      factor, unless an orthogonal matrix is created

        :type count: int
        :param count: concatenate this many weight matrices with the same shape

        :type split_to_devices: bool
        :param split_to_devices: if set to ``True``, creates on every device a
                                 parameter that contains one part of the weight
        """

        path = self._param_path(param_name)
        weight = random_matrix(shape, scale, count)
        if not split_to_devices:
            self._params.add(path, random_matrix(shape, scale, count))
        elif (len(self._devices) == 1) and (self._devices[0] is None):
            # This layer has not been assigned to a specific device.
            self._params.add(path, random_matrix(shape, scale, count))
        else:
            self._split_to_devices(path, weight, shape[-1])

    def _init_bias(self, param_name, shape, value=None, split_to_devices=False):
        """Initializes a bias vector with given value.

        If ``value`` is not given, initializes the vector with zero value. If
        ``value`` is a list, creates a concatenation of as many vectors as there
        are elements in the list.

        If ``split_to_devices`` is set to ``True``, splits the array to equal
        parts on the last dimension, and creates one parameter for each device.
        If ``value`` is a list, each device will have an equal part of every
        submatrix.

        :type param_name: str
        :param param_name: name for the parameter within the layer

        :type shape: int or tuple of ints
        :param shape: size of the vector, or a tuple of the sizes of each
                      dimension (in case ``value`` is a list, each part will
                      have this size)

        :type value: float, numpy.ndarray or list
        :param value: the value or array to initialize the elements to, or a
                      list of values or arrays to create a concatenation of
                      vectors

        :type split_to_devices: bool
        :param split_to_devices: if set to ``True``, creates on every device a
                                 parameter that contains one part of the array
        """

        path = self._param_path(param_name)
        bias = matrix_from_value(shape, value)
        if not split_to_devices:
            self._params.add(path, matrix_from_value(shape, value))
        elif (len(self._devices) == 1) and (self._devices[0] is None):
            # This layer has not been assigned to a specific device.
            self._params.add(path, matrix_from_value(shape, value))
        else:
            self._split_to_devices(path, bias, shape[-1])

    def _split_to_devices(self, path, value, part_size):
        """Splits a matrix to equal parts on the last dimension, and creates a
        parameter on each device.

        If the matrix consists of submatrices, each device will have an equal
        part of every submatrix, whose size is specified by ``part_size``.

        :type path: str
        :param path: base path for the parameters that will be prefixed by the
                     device string

        :type value: numpy.ndarray
        :param value: a matrix that will be split to give the initial value of
                      the parameters

        :type part_size: int
        :param part_size: size of the last dimension of ``value``, or if
                          ``value`` consists of multiple submatrices, size of
                          one submatrix
        """

        part_count = value.shape[-1] // part_size
        if part_count * part_size != value.shape[-1]:
            raise ValueError("Last dimension is not a multiple of part size.")

        split_sizes = self._size_per_device(part_size)
        split_start = 0
        for device, split_size in zip(self._devices, split_sizes):
            assert device is not None
            split_end = split_start + split_size
            ranges = []
            for part_index in range(part_count):
                part_start = part_index * part_size
                ranges.extend(range(part_start + split_start,
                                    part_start + split_end))
            split_start = split_end
            self._params.add(path + '/' + device, value[..., ranges], device)

    def _size_per_device(self, total_size):
        """Returns ``total_size`` divided for each device.

        :type total_size: int
        :param total_size: total size of a parameter

        :rtype: list of ints
        :returns: ``total_size`` divided into as many parts as there are devices
                  assigned to this layer
        """

        num_devices = len(self._devices)
        if num_devices < 1:
            raise RuntimeError("No devices assigned to this layer.")
        if total_size < num_devices:
            raise ValueError("Cannot split matrix of size {} to {} devices."
                             .format(total_size, num_devices))

        result = []
        quotient, remainder = divmod(total_size, num_devices)
        start_index = 0
        for i in range(1, num_devices + 1):
            end_index = i * quotient + min(i, remainder)
            result.append(end_index - start_index)
            start_index = end_index

        assert len(result) == num_devices
        assert sum(result) == total_size
        assert end_index == total_size

        return result

    def _tensor_preact(self, input_matrix, param_name):
        """Helper function that creates a pre-activation of ``input_matrix`` by
        multiplying it by a weight matrix and adding a bias.

        ``input_matrix`` and the result normally have the shape of a mini-batch:
        the first dimension is the time step and the second dimension is the
        sequence. The last dimension is always the data vector. The size of the
        input data vector should equal to the first dimension of the weight
        vector, and the second dimension of the weight vector defines the size
        of the output data vector.

        :type input_matrix: Variable
        :param input_matrix: the preactivations will be computed by multiplying
                             the data vectors (the last dimension of this
                             matrix) by the weight matrix, and adding bias

        :type param_name: str
        :param param_name: name of a parameter group that contains a weight
                           matrix and a bias vector

        :rtype: Variable
        :returns: a matrix that has the same number of dimensions as
                  ``input_matrix``, but the data vectors (the last dimension of
                  this matrix) are the preactivations
        """

        weight = self._params[self._param_path(param_name) + '/W']
        bias = self._params[self._param_path(param_name) + '/b']
        return tensor.dot(input_matrix, weight) + bias<|MERGE_RESOLUTION|>--- conflicted
+++ resolved
@@ -58,18 +58,14 @@
         else:
             self._reverse_time = False
 
-<<<<<<< HEAD
-        logging.debug("- %s name=%s inputs=[%s] size=%d depth=%d%s "
-                      "activation=%s devices=[%s]",
-=======
-        logging.debug("- %s name=%s inputs=[%s] size=%d%s devices=[%s]",
->>>>>>> 0a979649
+        logging.debug("- %s name=%s inputs=[%s] size=%d activation=%s%s ",
+                      "devices=[%s]",
                       self.__class__.__name__,
                       self.name,
                       ', '.join([x.name for x in self._input_layers]),
                       self.output_size,
+                      activation,
                       ' reverse,' if self._reverse_time else '',
-                      activation,
                       ', '.join([str(x) for x in self._devices]))
 
         self._network = network
